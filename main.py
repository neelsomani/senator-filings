--- conflicted
+++ resolved
@@ -1,14 +1,7 @@
 """ Scrape the stock transactions from Senator periodic filings. """
 
-<<<<<<< HEAD
 from bs4 import BeautifulSoup
-=======
-from selenium import webdriver
-from selenium.common.exceptions import StaleElementReferenceException
 
-import platform
-import datetime
->>>>>>> 34ad7121
 import logging
 import pandas as pd
 import pickle
@@ -38,7 +31,6 @@
 LOGGER = logging.getLogger(__name__)
 
 
-<<<<<<< HEAD
 def _csrf(client: requests.Session) -> str:
     """ Return the CSRF token for this session. """
     client.get(CSRF_URL)
@@ -100,79 +92,6 @@
     report = BeautifulSoup(report_html, 'lxml')
 
     tbodies = report.find_all('tbody')
-=======
-def click_on(driver: webdriver.Chrome, element: Any) -> None:
-    """ Click on the specified element. """
-    webdriver.ActionChains(driver) \
-        .move_to_element(element) \
-        .click(element) \
-        .perform()
-
-
-def open_page() -> webdriver.Chrome:
-    if platform.system() == "Darwin":
-        driver = webdriver.Chrome('./chromedriver-mac')
-    elif platform.system() == "Windows":
-        driver = webdriver.Chrome('chromedriver-windows.exe')
-    elif platform.system() == "Linux":
-        driver = webdriver.Chrome('./chromedriver-linux')
-    
-    driver.get(FILINGS_HOME)
-    return driver
-
-
-def agree_to_terms(driver: webdriver.Chrome) -> None:
-    agree_box = driver.find_element_by_id(AGREE_CHECKBOX)
-    click_on(driver, agree_box)
-
-
-def search(driver: webdriver.Chrome) -> None:
-    """ Search for the last `years` of data. """
-    report_boxes = driver.find_elements_by_name(REPORT_TYPES)
-    for r in report_boxes:
-        value = r.get_attribute('value')
-        if value == PERIODIC_TRANSACTIONS:
-            click_on(driver, r)
-            break
-    today = datetime.datetime.today()
-    driver.find_element_by_id(TO_DATE).send_keys(
-        today.strftime('%m/%d/%Y')
-    )
-    driver.find_element_by_id(FROM_DATE).send_keys(
-        datetime.datetime(2012, 1, 1).strftime('%m/%d/%Y')
-    )
-    buttons = driver.find_elements_by_tag_name('button')
-    for b in buttons:
-        contents = b.get_property(INNER_TEXT)
-        if 'Search Reports' in contents:
-            click_on(driver, b)
-            break
-
-
-def set_search_results_layout(driver: webdriver.Chrome) -> None:
-    """ Sort by oldest filings. """
-    selects = driver.find_elements_by_tag_name('select')
-    for s in selects:
-        if s.get_attribute(N_ENTRIES_ATTR) == N_ENTRIES_VAL:
-            s.send_keys('100')
-            break
-    sort_cols = driver.find_elements_by_class_name(SORTING_ELEMENTS)
-    # Give the list time to populate
-    time.sleep(2)
-    for c in sort_cols:
-        header = c.get_attribute(INNER_TEXT)
-        if header == SORT_CONTENTS:
-            click_on(driver, c)
-            break
-
-
-def parse_page(driver: webdriver.Chrome) -> pd.DataFrame:
-    """ Get a page of transactions and extract a DF of the tx_date,
-    order_type (buy or sell), ticker, asset_name, tx_amount. """
-    stocks = []
-    col_names = ['tx_date', 'order_type', 'ticker', 'asset_name', 'tx_amount']
-    tbodies = driver.find_elements_by_tag_name('tbody')
->>>>>>> 34ad7121
     if len(tbodies) == 0:
         return pd.DataFrame()
 
